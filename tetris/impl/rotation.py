--- conflicted
+++ resolved
@@ -2,11 +2,7 @@
 
 from __future__ import annotations
 
-<<<<<<< HEAD
-from typing import ClassVar, Union
-=======
 from typing import ClassVar, Optional
->>>>>>> 10a46e2c
 
 from tetris.engine import RotationSystem
 from tetris.types import Board
@@ -22,15 +18,6 @@
 
 
 def convert_coords(
-<<<<<<< HEAD
-    coords: tuple[int, int], board: Union[Board, None] = None
-) -> tuple[int, int]:
-    """Convert a conventional coordinate to a coordinate used by this library.
-
-    This is a function for converting from conventional to
-    internal coordinates meant to help with implementing rotation systems, as
-    well as a general utility function.
-=======
     coords: tuple[int, int], board: Optional[Board] = None
 ) -> tuple[int, int]:
     """Convert a conventional coordinate to a coordinate used by this library.
@@ -38,7 +25,6 @@
     This is a function for converting from conventional to internal coordinates
     meant to help with implementing rotation systems, as well as a general
     utility function.
->>>>>>> 10a46e2c
 
     Parameters
     ----------
@@ -57,21 +43,12 @@
 
     Notes
     -----
-<<<<<<< HEAD
-    Indexing starts at 0, so the top-left corner (`(0, 39)` on a 10x40 board, aka
-    `Board(40, 10)`) is `(0, 0)` when converted.
-
-    Examples
-    --------
-    >>> tetris.impl.rotation.convert_coords((3, 2), Board((40, 10)))
-=======
     Indexing starts at 0, so the top-left corner (e.g. `(0, 39)` on a 10x40
     board) is `(0, 0)` when converted.
 
     Examples
     --------
     >>> tetris.impl.rotation.convert_coords((3, 2), game.board)
->>>>>>> 10a46e2c
     (37, 3)
     >>> tetris.impl.rotation.convert_coords((-1, 2))
     (-2, -1)
@@ -213,13 +190,8 @@
             ((0, 1), (0, 2), (1, 1), (1, 2)),
             ((0, 1), (0, 2), (1, 1), (1, 2)),
             # nothing happens lol
-<<<<<<< HEAD
-            #    [][]
-            #    [][]
-=======
             #    . [][].
             #    . [][].
->>>>>>> 10a46e2c
         ],
     }
 
