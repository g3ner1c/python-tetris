"""A simple and modular library for implementing and analysing Tetris games."""

import importlib.metadata

from tetris import engine
from tetris import game
from tetris import impl
<<<<<<< HEAD
=======
from tetris import types
>>>>>>> 10a46e2c
from tetris.engine import Engine
from tetris.game import BaseGame
from tetris.types import MinoType
from tetris.types import Move
from tetris.types import MoveDelta
from tetris.types import MoveKind
from tetris.types import PartialMove
from tetris.types import Piece
from tetris.types import PieceType
from tetris.types import PlayingStatus

__version__ = importlib.metadata.version("tetris")
__all__ = (
    "BaseGame",
    "engine",
    "Engine",
    "game",
    "impl",
    "MinoType",
    "Move",
    "MoveDelta",
    "MoveKind",
    "PartialMove",
    "Piece",
    "PieceType",
    "PlayingStatus",
<<<<<<< HEAD
    "impl",
    "engine",
    "game",
=======
    "types",
>>>>>>> 10a46e2c
)

del importlib<|MERGE_RESOLUTION|>--- conflicted
+++ resolved
@@ -5,10 +5,7 @@
 from tetris import engine
 from tetris import game
 from tetris import impl
-<<<<<<< HEAD
-=======
 from tetris import types
->>>>>>> 10a46e2c
 from tetris.engine import Engine
 from tetris.game import BaseGame
 from tetris.types import MinoType
@@ -35,13 +32,10 @@
     "Piece",
     "PieceType",
     "PlayingStatus",
-<<<<<<< HEAD
     "impl",
     "engine",
     "game",
-=======
     "types",
->>>>>>> 10a46e2c
 )
 
 del importlib