"""Primary implementation for game objects."""

import dataclasses
import math
import secrets
from typing import Any, Optional

import numpy as np

from tetris.engine import Engine
from tetris.impl.presets import ModernEngine
from tetris.impl.scorer import NESScorer
from tetris.types import Board
from tetris.types import MinoType
from tetris.types import Move
from tetris.types import MoveDelta
from tetris.types import MoveKind
from tetris.types import PartialMove
from tetris.types import PieceType
from tetris.types import PlayingStatus
from tetris.types import Rule
from tetris.types import Ruleset
from tetris.types import Seed


class BaseGame:
    """Base class for tetris games.

    This class only provides the core game logic and is strictly dependent on
    `tetris.Engine` objects, which provide most of the game logic.

    Parameters
    ----------
    engine : tetris.engine.Engine class, default = tetris.impl.presets.ModernEngine
        An engine class, which contains a game's core logic. The default is to
        mimic a modern Tetris game.
    seed : tetris.types.Seed, optional
        A str, int or bytes object, which will be used as the games's
        random seed. Optional, defaults to calling `secrets.token_bytes`.
    board : tetris.types.Board, optional
        A 2D `numpy.ndarray` with scalar `numpy.int8`, given as the
        initial board data. Optional, defaults to making a new board.

        .. hint::
            The *visible* board is half as short as the given (*internal*)
            board. This is so as to "buffer" the board from large attacks.
    board_size : tuple[int, int], default = (20, 10)
        An integer tuple for the height/width of the (visible) board. This is
        ignored if a board is provided.
    level : int, optional
        The inital level to set on `tetris.engine.Scorer`. Optional, defaults
        to using `rules.initial_level`
    score : int, default = 0
        The inital score to set on `tetris.engine.Scorer`.
    rule_overrides : dict[str, Any], optional
        Mapping of rule names to overriden values.

        .. seealso:: `Ruleset`, `Rule`
    **options : dict, optional
        Extra arguments to pass to `engine`.

    Attributes
    ----------
    engine : tetris.Engine
        The `tetris.Engine` instance currently being used by this game.
    board : numpy.ndarray
        The `numpy.ndarray` storing the board state. All values correspond to
        `tetris.MinoType`. This board is twice as tall as the visible board.
        (see `height` and `width` for the proper board shape)

        .. hint::
            This attribute does not include the ghost piece or the
            not-locked piece. Using `render` takes care of this.
    gravity : tetris.engine.Gravity
    queue : tetris.engine.Queue
    rs: tetris.engine.RotationSystem
    scorer : tetris.engine.Scorer
    piece : tetris.Piece
        The active, not-locked piece.
    seed : tetris.types.Seed
        The random seed provided or generated for this game.
    delta : tetris.MoveDelta or None
        The deltas for the last applied move. This is `None` before any move
        is made.
    hold : tetris.PieceType or None
        The hold piece. By default, it starts empty (`None`).
    hold_lock : bool
        True if the hold piece can't be swapped (i.e. it was already swapped).
    status : tetris.PlayingStatus
        Enum referencing the current game status. Pushing moves will only work
        when this is `tetris.PlayingStatus.playing`.

        .. seealso:: `playing`, `paused`, `lost` properties.
    score : int
    level : int
    height : int
    width : int
    playing : bool
    paused : bool
    lost : bool
    playfield : Board
    """

    def __init__(
        self,
        engine: type[Engine] = ModernEngine,
        seed: Optional[Seed] = None,
        board: Optional[Board] = None,
        board_size: tuple[int, int] = (20, 10),
<<<<<<< HEAD
        level: int = 0,
=======
        level: Optional[int] = None,
>>>>>>> fd684a4b
        score: int = 0,
        rule_overrides: dict[str, Any] = {},
        **options: Any,
    ):
        self.engine = engine(**options)
        self.seed = seed or secrets.token_bytes()
        if board is None:
            # Internally, we use 2x the height to "buffer" the board being
            # pushed above the view (e.g.: with garbage)
            self.board = np.zeros((board_size[0] * 2, board_size[1]), dtype=np.int8)

        else:
            self.board = board

        self.gravity = self.engine.gravity(self)
        self.queue = self.engine.queue(self)
        self.rs = self.engine.rotation_system(self)
        self.scorer = self.engine.scorer(self)

        self.rules = Ruleset(
            Rule("initial_level", int, 1),
            Rule("queue_size", int, 4),
        )
        for part in (self.gravity, self.queue, self.rs, self.scorer):
            if override := getattr(part, "rule_overrides", None):
                self.rules.override(override)

            if rules := getattr(part, "rules", None):
                self.rules.register(rules)

        self.rules.override(rule_overrides)

        self.queue._size = self.rules.queue_size
        if level is None:
            self.scorer.level = self.rules.initial_level
        else:
            self.scorer.level = level

        self.scorer.score = score

        self.piece = self.rs.spawn(self.queue.pop())
        self.status = PlayingStatus.playing
        self.delta: Optional[MoveDelta] = None
        self.hold: Optional[PieceType] = None
        self.hold_lock = False

    @property
    def score(self) -> int:
        """Current game score, shorthand for `scorer.score`."""
        return self.scorer.score

    @score.setter
    def score(self, value: int) -> None:
        self.scorer.score = value

    @property
    def level(self) -> int:
        """The current game level, shorthand for `scorer.level`."""
        return self.scorer.level

    @level.setter
    def level(self, value: int) -> None:
        self.scorer.level = value

    @property
    def height(self) -> int:
        """The visible board's height. This is half of the internal size."""
        return self.board.shape[0] // 2

    @property
    def width(self) -> int:
        """The visible board's width."""
        return self.board.shape[1]

    @property
    def playing(self) -> bool:
        """True if currently playing."""
        return self.status == PlayingStatus.playing

    @property
    def paused(self) -> bool:
        """True if currently idle (i.e. paused)."""
        return self.status == PlayingStatus.idle

    @property
    def lost(self) -> bool:
        """True if the game stopped."""
        return self.status == PlayingStatus.stopped

    @property
    def playfield(self) -> Board:
        """The visible board with visual elements."""
        return self.get_playfield(buffer_lines=0)

    def get_playfield(self, buffer_lines: int = 0) -> Board:
        """Return a read-only board with visual elements.

        This function returns the proper playfield, with visual elements
        such as the ghost piece and the current piece. This should be used
        when rendering the game.

        Parameters
        ----------
        buffer_lines : int, default = 0
            By default, the returned board has the dimensions of the visible
            board (see `height`/`width`). This parameter allows you to show
            part of the hidden area.

            .. note::
                If part of the buffer area is shown, it is recommended that
                this area renders out of the board frame.

        Returns
        -------
        Board
            The generated board.
        """
        board = self.board.copy()
        piece = self.piece
        ghost_x = piece.x

        for x in range(piece.x + 1, board.shape[0]):
            if self.rs.overlaps(minos=piece.minos, px=x, py=piece.y):
                break

            ghost_x = x

        for x, y in piece.minos:
            board[x + ghost_x, y + piece.y] = 8
            board[x + piece.x, y + piece.y] = piece.type

        board.flags.writeable = False
        return board[-self.height - buffer_lines :]

    def reset(self, seed: Optional[Seed] = None, level: int = 0) -> None:
        """Restart the game, only keeping the `engine` instance.

        Parameters
        ----------
        seed : tetris.types.Seed, optional
            The random seed to initialise this with.
        level : int, optional
            The initial level to set on `tetris.engine.Scorer`.
        """
        self.seed = seed or secrets.token_bytes()
        self.board[:] = 0
        self.gravity = self.engine.gravity(self)
        self.queue = self.engine.queue(self)
        self.rs = self.engine.rotation_system(self)
        self.scorer = self.engine.scorer(self)

        if level < 1:
            if self.scorer is NESScorer:
                self.scorer.start_level = 0
                self.scorer.level = 0
            else:
                self.scorer.start_level = 1
                self.scorer.level = 1
        else:
            self.scorer.start_level = level
            self.scorer.level = level

        self.piece = self.rs.spawn(self.queue.pop())
        self.status = PlayingStatus.playing
        self.delta = None
        self.hold = None
        self.hold_lock = False

    def pause(self, state: Optional[bool] = None) -> None:
        """Pause or resume the game.

        Parameters
        ----------
        state : bool, optional
            If provided, set the pause state to this, otherwise toggle it.
        """
        if self.status == PlayingStatus.playing and (state is None or state is True):
            self.status = PlayingStatus.idle

        elif self.status == PlayingStatus.idle and (state is None or state is False):
            self.status = PlayingStatus.playing

    def _lose(self) -> None:
        self.status = PlayingStatus.stopped

    def _lock_piece(self) -> None:
        assert self.delta
        piece = self.piece
        for x in range(piece.x + 1, self.board.shape[0]):
            if self.rs.overlaps(dataclasses.replace(piece, x=x)):
                break

            piece.x = x
            self.delta.x += 1

        for x, y in piece.minos:
            self.board[x + piece.x, y + piece.y] = piece.type

        # If all tiles are out of view (half of the internal size), it's a lock-out
        for x, y in piece.minos:
            if self.piece.x + x > self.height:
                break

        else:
            self._lose()

        for i, row in enumerate(self.board):
            if all(row):
                self.board[0] = 0
                self.board[1 : i + 1] = self.board[:i]
                self.delta.clears.append(i)

        self.piece = self.rs.spawn(self.queue.pop())

        # If the new piece overlaps, it's a block-out
        if self.rs.overlaps(self.piece):
            self._lose()

        self.hold_lock = False

    def _swap(self) -> None:
        if self.hold_lock:
            return

        if self.hold is None:
            self.hold, self.piece = self.piece.type, self.rs.spawn(self.queue.pop())

        else:
            self.hold, self.piece = self.piece.type, self.rs.spawn(self.hold)

        self.hold_lock = True

    def _move_relative(self, x: int = 0, y: int = 0) -> None:
        self._move(self.piece.x + x, self.piece.y + y)

    def _move(self, x: int = 0, y: int = 0) -> None:
        assert self.delta
        piece = self.piece
        from_x = piece.x
        from_y = piece.y

        x_step = int(math.copysign(1, x - from_x))
        for x in range(from_x, x + x_step, x_step):
            if self.rs.overlaps(dataclasses.replace(piece, x=x)):
                break

            self.delta.x = x - piece.x
            piece.x = x

        y_step = int(math.copysign(1, y - from_y))
        for y in range(from_y, y + y_step, y_step):
            if self.rs.overlaps(dataclasses.replace(piece, y=y)):
                break

            self.delta.y = y - piece.y
            piece.y = y

    def _rotate(self, turns: int) -> None:
        assert self.delta
        x = self.piece.x
        y = self.piece.y
        r = self.piece.r
        self.rs.rotate(self.piece, turns)
        self.delta.x = x - self.piece.x
        self.delta.y = y - self.piece.y
        self.delta.r = r - self.piece.r

    def push(self, move: PartialMove) -> None:
        """Push a move into the game.

        Parameters
        ----------
        move : tetris.PartialMove
        """
        if self.status != PlayingStatus.playing:
            return

        self.delta = MoveDelta(
            kind=move.kind, game=self, x=move.x, y=move.y, r=move.r, auto=move.auto
        )

        if move.kind == MoveKind.drag:
            self._move_relative(y=move.y)

        elif move.kind == MoveKind.rotate:
            self._rotate(turns=move.r)

        elif move.kind == MoveKind.soft_drop:
            self._move_relative(x=move.x)

        elif move.kind == MoveKind.swap:
            self._swap()

        elif move.kind == MoveKind.hard_drop:
            self._lock_piece()

        self.queue._size = self.rules.queue_size
        self.queue._safe_fill()
        self.scorer.judge(self.delta)
        if not move.auto:
            self.gravity.calculate(self.delta)

    def tick(self) -> None:
        """Tick the game's logic."""
        self.gravity.calculate()

    def drag(self, tiles: int) -> None:
        """Shorthand for `push(tetris.Move.drag(tiles))`.

        Parameters
        ----------
        tiles : int
        """
        self.push(Move.drag(tiles))

    def left(self, tiles: int = 1) -> None:
        """Shorthand for `push(tetris.Move.left(tiles))`.

        Parameters
        ----------
        tiles : int
        """
        self.push(Move.left(tiles))

    def right(self, tiles: int = 1) -> None:
        """Shorthand for `push(tetris.Move.right(tiles))`.

        Parameters
        ----------
        tiles : int
        """
        self.push(Move.right(tiles))

    def rotate(self, turns: int = 1) -> None:
        """Shorthand for `push(tetris.Move.rotate(turns))`.

        Parameters
        ----------
        turns : int, default = 1
        """
        self.push(Move.rotate(turns))

    def hard_drop(self) -> None:
        """Shorthand for `push(tetris.Move.hard_drop())`."""
        self.push(Move.hard_drop())

    def soft_drop(self, tiles: int = 1) -> None:
        """Shorthand for `push(tetris.Move.soft_drop(tiles))`.

        Parameters
        ----------
        tiles : int, default = 1
        """
        self.push(Move.soft_drop(tiles))

    def swap(self) -> None:
        """Shorthand for `push(tetris.Move.swap())`."""
        self.push(Move.swap())

    def __str__(self) -> str:
        tiles = {
            MinoType.EMPTY: " ",
            MinoType.GHOST: "@",
            MinoType.GARBAGE: "X",
        }

        text = ""
        for line in self.playfield:
            for i in line:
                text += tiles.get(i) or PieceType(i).name
                text += " "
            text += "\n"

        return text.rstrip("\n")

    def __repr__(self) -> str:
        return f"{self.__class__.__name__}(engine={self.engine})"<|MERGE_RESOLUTION|>--- conflicted
+++ resolved
@@ -107,11 +107,7 @@
         seed: Optional[Seed] = None,
         board: Optional[Board] = None,
         board_size: tuple[int, int] = (20, 10),
-<<<<<<< HEAD
-        level: int = 0,
-=======
         level: Optional[int] = None,
->>>>>>> fd684a4b
         score: int = 0,
         rule_overrides: dict[str, Any] = {},
         **options: Any,
