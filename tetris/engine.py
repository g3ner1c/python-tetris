"""Basis for core game logic."""

from __future__ import annotations

import abc
import random
import secrets
from collections.abc import Iterable
from collections.abc import Iterator
from collections.abc import Sequence
from typing import Any, Optional, overload, TYPE_CHECKING

from tetris.types import Board
from tetris.types import Minos
from tetris.types import MoveDelta
from tetris.types import Piece
from tetris.types import PieceType
from tetris.types import Ruleset
from tetris.types import Seed

if TYPE_CHECKING:
    from tetris import BaseGame

Self = Any  # Only in 3.11

__all__ = (
    "Engine",
    "Gravity",
    "Queue",
    "RotationSystem",
    "Scorer",
)


class Engine(abc.ABC):
    """Factory object for parts of game logic.

    Notes
    -----
    All methods receive a `BaseGame` as their arguments, this leaves it up to
    the subclass to initialise those. This is useful, for instance, when
    subclassing one of the engine parts and requiring another part of the game
    to be provided (e.g. providing `game.seed`).
    """

    @abc.abstractmethod
    def gravity(self, game: BaseGame) -> Gravity:
        """Return a new `Gravity` object.

        Returns
        -------
        Gravity
        """
        ...

    @abc.abstractmethod
    def queue(self, game: BaseGame) -> Queue:
        """Return a new `Queue` object.

        Returns
        -------
        Queue
        """
        ...

    @abc.abstractmethod
    def rotation_system(self, game: BaseGame) -> RotationSystem:
        """Return a new `RotationSystem` object.

        Returns
        -------
        RotationSystem
        """
        ...

    @abc.abstractmethod
    def scorer(self, game: BaseGame) -> Scorer:
        """Return a new `Scorer` object.

        Returns
        -------
        Scorer
        """
        ...


class EnginePart(abc.ABC):
    """Base API for `Engine` parts.

    Attributes
    ----------
    rules : Ruleset
        Defines rules for this specific object. *Must* have a name set.
    rule_overrides : dict[str, Any]
        Mapping of rule names to overriden values.

    Notes
    -----
    `rules` and `rule_overrides` are optional and may be left undefined, or be
    set to `None`.
    """

    rules: Optional[Ruleset]
    rule_overrides: Optional[dict[str, Any]]

    @classmethod
    @abc.abstractmethod
    def from_game(cls, game: BaseGame) -> Self:
        ...


class Gravity(EnginePart):
    """Abstract base class for gravity implementations.

    Parameters
    ----------
    game : BaseGame
        The game this should operate on.
    """

    def __init__(self, game: BaseGame):
        self.game = game

    @classmethod
    def from_game(cls, game: BaseGame) -> Gravity:
        """Construct this object from a game object."""
        return cls(game=game)

    @abc.abstractmethod
    def calculate(self, delta: Optional[MoveDelta] = None) -> None:
        """Calculate the piece's drop and apply moves.

        This function is called on every `tetris.BaseGame.tick` and
        `tetris.BaseGame.push`. It should take care of timing by itself.

        Parameters
        ----------
        delta : MoveDelta, optional
            The delta, if called from `tetris.BaseGame.push`. This is also not
            provided if the last move was automatic, to prevent recursion.
        """
        ...


class Queue(EnginePart, Sequence):
    """Abstract base class for queue implementations.

    This class extends `collections.abc.Sequence` and consists of `PieceType`
    values.

    Parameters
    ----------
    pieces : Iterable[int], optional
        The pieces to initialise this queue with.
    seed : Seed, optional
        The seed used to generate the pieces. Defaults to
        `secrets.token_bytes()`.

    Notes
    -----
    Although this class is not a `collections.abc.MutableSequence`, it provides
    a `pop` method to remove and return the first piece in the queue, and to
    automatically refill itself if necessary.

    When subclassing, you usually only need to override `fill`. This method
    is expected to unconditionally append at least one `PieceType` to
    `_pieces`. This method will be called when the minimum amount of pieces is
    exhausted (on `BaseGame`, it's by default 4). `_pieces` is a list of
    `PieceType`, and `_random` is a `random.Random` instance using the game's
    seed.

    `RuntimeError` will be raised if `fill` does not increase the length of
    `_pieces`.

    Examples
    --------
    Since most boilerplate is taken care of under the hood, it's really simple
    to subclass this and implement your own queue randomiser. The source code
    for the `SevenBag` class is itself a good example::

        class SevenBag(Queue):
            def fill(self) -> None:
                self._pieces.extend(self._random.sample(list(PieceType), 7))
    """

    def __init__(
        self,
        pieces: Optional[Iterable[int]] = None,
        seed: Optional[Seed] = None,
        refill: int = 7,
    ):
        seed = seed or secrets.token_bytes()
        self._seed = seed
        self._random = random.Random(seed)
        self._pieces = [PieceType(i) for i in pieces or []]
<<<<<<< HEAD
        self._refill = refill
        while len(self._pieces) <= self._refill:
            # while instead of if for queue methods that call one piece at a time
=======
        self._size = 7  # May be changed by a game class
        self._safe_fill()

    def _safe_fill(self):
        prev_size = len(self._pieces)
        while len(self._pieces) <= self._size:
>>>>>>> fd684a4b
            self.fill()
            if prev_size >= len(self._pieces):
                # Prevent an infinite loop
                raise RuntimeError("fill() did not increase `_pieces`!")

            prev_size = len(self._pieces)

    @classmethod
    def from_game(cls, game: BaseGame) -> Queue:
        """Construct this object from a game object."""
        return cls(seed=game.seed)

    def pop(self) -> PieceType:
        """Remove and return the first piece of the queue."""
<<<<<<< HEAD
        while len(self._pieces) <= self._refill:
            self.fill()

=======
        self._safe_fill()
>>>>>>> fd684a4b
        return self._pieces.pop(0)

    @abc.abstractmethod
    def fill(self) -> None:
        """Refill the queue's pieces.

        Notes
        -----
        Internally, this is called automatically when the queue is exhausted.
        """
        ...

    @property
    def seed(self) -> Seed:
        """The random seed being used."""
        return self._seed

    def __iter__(self) -> Iterator[PieceType]:
        for i, j in enumerate(self._pieces):
            if i >= self._size:
                break
            yield j

    @overload
    def __getitem__(self, i: int) -> PieceType:
        ...

    @overload
    def __getitem__(self, i: slice) -> list[PieceType]:
        ...

    def __getitem__(self, i):
        return self._pieces[: self._size][i]

    def __len__(self) -> int:
        return self._size

    def __repr__(self) -> str:
        return (
            f"<{self.__class__.__name__} object "
            f"[{', '.join(i.name for i in self) + ', ...'}]>"
        )


class RotationSystem(EnginePart):
    """Abstract base class for rotation systems.

    Parameters
    ----------
    board : tetris.types.Board
        The board this should operate on.
    """

    def __init__(self, board: Board):
        self.board = board

    @classmethod
    def from_game(cls, game: BaseGame) -> RotationSystem:
        """Construct this object from a game object."""
        return cls(board=game.board)

    @abc.abstractmethod
    def spawn(self, piece: PieceType) -> Piece:
        """Return a new piece with a given type.

        Parameters
        ----------
        piece : PieceType
            The piece type to use.

        Returns
        -------
        Piece
            The generated `tetris.Piece` object.
        """
        ...

    @abc.abstractmethod
    def rotate(self, piece: Piece, r: int) -> None:
        """Rotate the given piece in-place.

        Parameters
        ----------
        piece : Piece
            The piece object.
        r : int
            The `r` (rotation) offset.
        """
        ...

    @overload
    def overlaps(self, piece: Piece) -> bool:
        ...

    @overload
    def overlaps(self, minos: Minos, px: int, py: int) -> bool:
        ...

    def overlaps(self, piece=None, minos=None, px=None, py=None):
        """Check if a piece's minos would overlap with anything.

        This method expects either `piece`, or `minos`, `px` and `py` to be
        provided.

        Parameters
        ----------
        piece : tetris.Piece, optional
            The piece object to check against.
        minos : tetris.types.Minos, optional
            The piece's minos to check.
        px : int, optional
            The piece x position.
        py : int, optional
            The piece y position.

        Raises
        ------
        TypeError
            The incorrect arguments were provided.
        """
        if piece is not None:
            minos = piece.minos
            px = piece.x
            py = piece.y

        for x, y in minos:
            if x + px not in range(self.board.shape[0]):
                return True

            if y + py not in range(self.board.shape[1]):
                return True

            if self.board[x + px, y + py] != 0:
                return True

        return False


class Scorer(EnginePart):
    """Abstract base class for score systems.

    Attributes
    ----------
    score : int
        The current game score
    level : int
        The current game level
    """

    score: int
    start_level: int  # starting level can affect diffrent scoring systems
    level: int
    line_clears: int

    def __init__(self) -> None:
        self.score = 0
        self.start_level = 1
        self.level = 1
        self.line_clears = 0

    @classmethod
    def from_game(cls, game: BaseGame) -> Scorer:
        """Construct this object from a game object."""
        return cls()

    @abc.abstractmethod
    def judge(self, delta: MoveDelta) -> None:
        """Judge a game's move.

        Parameters
        ----------
        delta : tetris.MoveDelta
        """
        ...<|MERGE_RESOLUTION|>--- conflicted
+++ resolved
@@ -184,27 +184,18 @@
     """
 
     def __init__(
-        self,
-        pieces: Optional[Iterable[int]] = None,
-        seed: Optional[Seed] = None,
-        refill: int = 7,
+        self, pieces: Optional[Iterable[int]] = None, seed: Optional[Seed] = None
     ):
         seed = seed or secrets.token_bytes()
         self._seed = seed
         self._random = random.Random(seed)
         self._pieces = [PieceType(i) for i in pieces or []]
-<<<<<<< HEAD
-        self._refill = refill
-        while len(self._pieces) <= self._refill:
-            # while instead of if for queue methods that call one piece at a time
-=======
         self._size = 7  # May be changed by a game class
         self._safe_fill()
 
     def _safe_fill(self):
         prev_size = len(self._pieces)
         while len(self._pieces) <= self._size:
->>>>>>> fd684a4b
             self.fill()
             if prev_size >= len(self._pieces):
                 # Prevent an infinite loop
@@ -219,13 +210,7 @@
 
     def pop(self) -> PieceType:
         """Remove and return the first piece of the queue."""
-<<<<<<< HEAD
-        while len(self._pieces) <= self._refill:
-            self.fill()
-
-=======
         self._safe_fill()
->>>>>>> fd684a4b
         return self._pieces.pop(0)
 
     @abc.abstractmethod
