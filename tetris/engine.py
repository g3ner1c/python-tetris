--- conflicted
+++ resolved
@@ -377,19 +377,11 @@
     level: int
     line_clears: int
 
-<<<<<<< HEAD
-    def __init__(self) -> None:
-        self.score = 0
-        self.start_level = 1
-        self.level = 1
-        self.line_clears = 0
-=======
     def __init__(
         self, score: Optional[int] = None, level: Optional[int] = None
     ) -> None:
         self.score = score or 0
         self.level = level or 1
->>>>>>> 97f37508
 
     @classmethod
     def from_game(
