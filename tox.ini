[tox]
isolated_build = true

[testenv]
allowlist_externals = poetry
deps =
    flake8
    isort
    black
    mypy
commands =
    poetry install -v
    flake8 .
    pydocstyle tetris
    isort . --check --diff
    black . --check --diff
    mypy --no-incremental

[testenv:apidocs]
description = generate apidocs using sphinx
allowlist_externals = rm
deps = sphinx
setenv =
    SPHINX_APIDOC_OPTIONS = members,show-inheritance
commands =
    rm -rf docs/api
    sphinx-apidoc -Tefo docs/api tetris

<<<<<<< HEAD
[testenv:build]
=======
[testenv:build-docs]
>>>>>>> 47c0595e
description = build docs to html using sphinx exactly like ReadTheDocs
allowlist_externals = pip
deps = sphinx
commands =
    pip install --upgrade --upgrade-strategy eager --no-cache-dir .[docs]
    sphinx-build -TE -b html -d docs/_build/doctrees ./docs docs/_build/html

[flake8]
max_line_length = 88
ignore = E203, W503

[pydocstyle]
convention = numpy
add_ignore = D105<|MERGE_RESOLUTION|>--- conflicted
+++ resolved
@@ -26,11 +26,7 @@
     rm -rf docs/api
     sphinx-apidoc -Tefo docs/api tetris
 
-<<<<<<< HEAD
-[testenv:build]
-=======
 [testenv:build-docs]
->>>>>>> 47c0595e
 description = build docs to html using sphinx exactly like ReadTheDocs
 allowlist_externals = pip
 deps = sphinx
